import traceback
from collections.abc import Mapping
from typing import Any, Dict, List, Optional

import numpy as np

from iris._version import __version__
from iris.callbacks.pipeline_trace import PipelineCallTraceStorage
from iris.io.dataclasses import ImmutableModel, OutputFieldSpec


<<<<<<< HEAD
def build_simple_multiframe_aggregation_output(call_trace: PipelineCallTraceStorage) -> Dict[str, Any]:
    """Build the output for the Orb.

    Args:
        call_trace (PipelineCallTraceStorage): Pipeline call results storage.

    Returns:
        Dict[str, Any]: {
        "iris_template": (Optional[IrisTemplate]) the iris template object if the pipeline succeeded,
        "weights": (Optional[np.array]) the aggregation weights array if the pipeline succeeded,
        "error": (Optional[Dict]) the error dict if the pipeline returned an error,
        "metadata": (Dict) the metadata dict,
        }.
    """
    metadata = __get_multiframe_aggregation_metadata(call_trace=call_trace)
    error = __get_error(call_trace=call_trace)

    # Handle the case where the pipeline failed and templates_aggregation is None
    aggregation_result = call_trace["templates_aggregation"]
    if aggregation_result is not None:
        iris_template, weight = aggregation_result
    else:
        iris_template, weight = None, None

    output = {
        "error": error,
        "iris_template": iris_template,
        "weights": weight,
        "metadata": metadata,
    }

    return output


def build_aggregation_multiframe_orb_output(call_trace: PipelineCallTraceStorage) -> Dict[str, Any]:
    """Build the output for the Orb.

    Args:
        call_trace (PipelineCallTraceStorage): Pipeline call results storage.

    Returns:
        Dict[str, Any]: {
        "iris_template": (Optional[IrisTemplate]) the iris template object if the pipeline succeeded,
        "weights": (Optional[np.array]) the aggregation weights array if the pipeline succeeded,
        "error": (Optional[Dict]) the error dict if the pipeline returned an error,
        "metadata": (Dict) the metadata dict,
        }.
    """
    output = build_simple_multiframe_aggregation_output(call_trace)
    output["iris_template"] = __safe_serialize(output["iris_template"])
    output["weights"] = __safe_serialize(output["weights"])
    return output


def build_simple_orb_output(call_trace: PipelineCallTraceStorage) -> Dict[str, Any]:
    """Build the output for the Orb.

    Args:
        call_trace (PipelineCallTraceStorage): Pipeline call results storage.

    Returns:
        Dict[str, Any]: {
        "iris_template": (Optional[IrisTemplate]) the iris template object if the pipeline succeeded,
        "error": (Optional[Dict]) the error dict if the pipeline returned an error,
        "metadata": (Dict) the metadata dict,
        }.
=======
def _nested_safe_serialize(obj: Any) -> Any:
>>>>>>> 5cc4538f
    """
    Apply __safe_serialize to obj, handling nested dicts by recursing into values.
    Lists and tuples are handled by __safe_serialize itself.
    """
    if obj is None:
        return None
    # Handle mappings by serializing each value
    if isinstance(obj, Mapping):
        return {k: _nested_safe_serialize(v) for k, v in obj.items()}
    # Fallback to the existing helper (handles ImmutableModel, list, tuple)
    return __safe_serialize(obj)


def _build_from_spec(call_trace: PipelineCallTraceStorage, spec: List[OutputFieldSpec]) -> Dict[str, Any]:
    """
    Generic builder that constructs an output dict based on a list of OutputFieldSpec.

    Args:
        call_trace (PipelineCallTraceStorage): The pipeline call trace storage object.
        spec (List[OutputFieldSpec]): A list of OutputFieldSpec defining how to extract and optionally serialize each field.

    Returns:
        Dict[str, Any]: A dict mapping each spec.key to the (optionally serialized) extracted value.
    """
    output: Dict[str, Any] = {}
    for field in spec:
        # Extract the raw value using the provided extractor function
        val = field.extractor(call_trace)
        # If requested, wrap complex objects in a safe-serialize step
        if field.safe_serialize:
            val = _nested_safe_serialize(val)
        output[field.key] = val
    return output


def __safe_serialize(object: Optional[Any]) -> Optional[Any]:
    """Serialize an object.

    Args:
        object (Optional[Any]): Object to be serialized.

    Raises:
        NotImplementedError: Raised if object is not serializable.

    Returns:
        Optional[Any]: Serialized object.
    """
    if object is None:
        return None
    elif isinstance(object, ImmutableModel):
        return object.serialize()
    elif isinstance(object, (list, tuple)):
        return [__safe_serialize(sub_object) for sub_object in object]
    elif isinstance(object, np.ndarray):
        return object.tolist()
    else:
        raise NotImplementedError(f"Object of type {type(object)} is not serializable.")


def __get_iris_pipeline_metadata(call_trace: PipelineCallTraceStorage) -> Dict[str, Any]:
    """Produce metadata output from a call_trace.

    Args:
        call_trace (PipelineCallTraceStorage): Pipeline call trace.

    Returns:
        Dict[str, Any]: Metadata dictionary.
    """
    ir_image = call_trace.get_input()

    return {
        "iris_version": __version__,
        "image_size": (ir_image.width, ir_image.height),
        "eye_side": ir_image.eye_side,
        "eye_centers": __safe_serialize(call_trace.get("eye_center_estimation")),
        "pupil_to_iris_property": __safe_serialize(call_trace.get("pupil_to_iris_property_estimation")),
        "offgaze_score": __safe_serialize(call_trace.get("offgaze_estimation")),
        "eye_orientation": __safe_serialize(call_trace.get("eye_orientation")),
        "occlusion90": __safe_serialize(call_trace.get("occlusion90_calculator")),
        "occlusion30": __safe_serialize(call_trace.get("occlusion30_calculator")),
        "iris_bbox": __safe_serialize(call_trace.get("bounding_box_estimation")),
        "sharpness_score": __safe_serialize(call_trace.get("sharpness_estimation")),
    }


def __get_error(call_trace: PipelineCallTraceStorage) -> Optional[Dict[str, Any]]:
    """Produce error output from a call_trace.

    Args:
        call_trace (PipelineCallTraceStorage): Pipeline call trace.

    Returns:
        Optional[Dict[str, Any]]: Optional error dictionary if such occured.
    """
    exception = call_trace.get_error()
    error = None

    if isinstance(exception, Exception):
        error = {
            "error_type": type(exception).__name__,
            "message": str(exception),
            "traceback": "".join(traceback.format_tb(exception.__traceback__)),
        }

    return error


<<<<<<< HEAD
def __get_multiframe_aggregation_metadata(call_trace: PipelineCallTraceStorage) -> Dict[str, Any]:
    """Produce metadata output from a call_trace.

    Args:
        call_trace (PipelineCallTraceStorage): Pipeline call trace.

    Returns:
        Dict[str, Any]: Metadata dictionary.
    """
    templates = call_trace.get_input()

    return {
        "iris_version": __version__,
        "templates_count": len(templates),
    }
=======
# =============================================================================
# Specs for different output variants
# =============================================================================

# Simple ORB output: raw iris_template, error info, and metadata
IRIS_PIPE_SIMPLE_ORB_OUTPUT_SPEC = [
    OutputFieldSpec(key="error", extractor=__get_error, safe_serialize=False),
    OutputFieldSpec(key="iris_template", extractor=lambda ct: ct.get("encoder"), safe_serialize=False),
    OutputFieldSpec(key="metadata", extractor=__get_iris_pipeline_metadata, safe_serialize=False),
]

IRIS_PIPE_ORB_OUTPUT_SPEC = [
    OutputFieldSpec(key="error", extractor=__get_error, safe_serialize=False),
    OutputFieldSpec(key="iris_template", extractor=lambda ct: ct.get("encoder"), safe_serialize=True),
    OutputFieldSpec(key="metadata", extractor=__get_iris_pipeline_metadata, safe_serialize=False),
]

# Debugging output: includes various intermediate pipeline results
IRIS_PIPE_DEBUG_OUTPUT_SPEC = [
    OutputFieldSpec(key="iris_template", extractor=lambda ct: ct.get("encoder"), safe_serialize=False),
    OutputFieldSpec(key="metadata", extractor=__get_iris_pipeline_metadata, safe_serialize=False),
    OutputFieldSpec(key="segmentation_map", extractor=lambda ct: ct.get("segmentation"), safe_serialize=True),
    OutputFieldSpec(
        key="segmentation_binarization",
        extractor=lambda ct: {
            "geometry": None if ct.get("segmentation_binarization") is None else ct.get("segmentation_binarization")[0],
            "noise": None if ct.get("segmentation_binarization") is None else ct.get("segmentation_binarization")[1],
        },
        safe_serialize=True,
    ),
    OutputFieldSpec(
        key="extrapolated_polygons", extractor=lambda ct: ct.get("geometry_estimation"), safe_serialize=True
    ),
    OutputFieldSpec(key="normalized_iris", extractor=lambda ct: ct.get("normalization"), safe_serialize=True),
    OutputFieldSpec(key="iris_response", extractor=lambda ct: ct.get("filter_bank"), safe_serialize=True),
    OutputFieldSpec(
        key="iris_response_refined", extractor=lambda ct: ct.get("iris_response_refinement"), safe_serialize=True
    ),
    OutputFieldSpec(key="error", extractor=__get_error, safe_serialize=False),
]

# =============================================================================
# Builder functions leveraging the generic engine
# =============================================================================


def build_simple_iris_pipeline_orb_output(call_trace: PipelineCallTraceStorage) -> Dict[str, Any]:
    """Construct simple ORB output: raw iris_template, error, and metadata."""
    return _build_from_spec(call_trace, IRIS_PIPE_SIMPLE_ORB_OUTPUT_SPEC)


def build_iris_pipeline_orb_output(call_trace: PipelineCallTraceStorage) -> Dict[str, Any]:
    """Construct ORB output with serialized iris_template."""
    return _build_from_spec(call_trace, IRIS_PIPE_ORB_OUTPUT_SPEC)


def build_simple_iris_pipeline_debugging_output(call_trace: PipelineCallTraceStorage) -> Dict[str, Any]:
    """Construct debugging output with intermediate results (raw values)."""
    return _build_from_spec(call_trace, IRIS_PIPE_DEBUG_OUTPUT_SPEC)


def build_iris_pipeline_debugging_output(call_trace: PipelineCallTraceStorage) -> Dict[str, Any]:
    """
    Construct full debugging output: wrap simple_debugging and ensure
    the iris_template is also safely serialized.
    """
    output = build_simple_iris_pipeline_debugging_output(call_trace)
    # Safe-serialize the iris_template on top of the existing output
    output["iris_template"] = __safe_serialize(output.get("iris_template"))
    return output
>>>>>>> 5cc4538f
<|MERGE_RESOLUTION|>--- conflicted
+++ resolved
@@ -9,76 +9,7 @@
 from iris.io.dataclasses import ImmutableModel, OutputFieldSpec
 
 
-<<<<<<< HEAD
-def build_simple_multiframe_aggregation_output(call_trace: PipelineCallTraceStorage) -> Dict[str, Any]:
-    """Build the output for the Orb.
-
-    Args:
-        call_trace (PipelineCallTraceStorage): Pipeline call results storage.
-
-    Returns:
-        Dict[str, Any]: {
-        "iris_template": (Optional[IrisTemplate]) the iris template object if the pipeline succeeded,
-        "weights": (Optional[np.array]) the aggregation weights array if the pipeline succeeded,
-        "error": (Optional[Dict]) the error dict if the pipeline returned an error,
-        "metadata": (Dict) the metadata dict,
-        }.
-    """
-    metadata = __get_multiframe_aggregation_metadata(call_trace=call_trace)
-    error = __get_error(call_trace=call_trace)
-
-    # Handle the case where the pipeline failed and templates_aggregation is None
-    aggregation_result = call_trace["templates_aggregation"]
-    if aggregation_result is not None:
-        iris_template, weight = aggregation_result
-    else:
-        iris_template, weight = None, None
-
-    output = {
-        "error": error,
-        "iris_template": iris_template,
-        "weights": weight,
-        "metadata": metadata,
-    }
-
-    return output
-
-
-def build_aggregation_multiframe_orb_output(call_trace: PipelineCallTraceStorage) -> Dict[str, Any]:
-    """Build the output for the Orb.
-
-    Args:
-        call_trace (PipelineCallTraceStorage): Pipeline call results storage.
-
-    Returns:
-        Dict[str, Any]: {
-        "iris_template": (Optional[IrisTemplate]) the iris template object if the pipeline succeeded,
-        "weights": (Optional[np.array]) the aggregation weights array if the pipeline succeeded,
-        "error": (Optional[Dict]) the error dict if the pipeline returned an error,
-        "metadata": (Dict) the metadata dict,
-        }.
-    """
-    output = build_simple_multiframe_aggregation_output(call_trace)
-    output["iris_template"] = __safe_serialize(output["iris_template"])
-    output["weights"] = __safe_serialize(output["weights"])
-    return output
-
-
-def build_simple_orb_output(call_trace: PipelineCallTraceStorage) -> Dict[str, Any]:
-    """Build the output for the Orb.
-
-    Args:
-        call_trace (PipelineCallTraceStorage): Pipeline call results storage.
-
-    Returns:
-        Dict[str, Any]: {
-        "iris_template": (Optional[IrisTemplate]) the iris template object if the pipeline succeeded,
-        "error": (Optional[Dict]) the error dict if the pipeline returned an error,
-        "metadata": (Dict) the metadata dict,
-        }.
-=======
 def _nested_safe_serialize(obj: Any) -> Any:
->>>>>>> 5cc4538f
     """
     Apply __safe_serialize to obj, handling nested dicts by recursing into values.
     Lists and tuples are handled by __safe_serialize itself.
@@ -186,7 +117,6 @@
     return error
 
 
-<<<<<<< HEAD
 def __get_multiframe_aggregation_metadata(call_trace: PipelineCallTraceStorage) -> Dict[str, Any]:
     """Produce metadata output from a call_trace.
 
@@ -202,7 +132,8 @@
         "iris_version": __version__,
         "templates_count": len(templates),
     }
-=======
+
+
 # =============================================================================
 # Specs for different output variants
 # =============================================================================
@@ -244,6 +175,28 @@
     OutputFieldSpec(key="error", extractor=__get_error, safe_serialize=False),
 ]
 
+MULTIFRAME_AGG_ORB_OUTPUT_SPEC = [
+    OutputFieldSpec(key="error", extractor=__get_error, safe_serialize=False),
+    OutputFieldSpec(
+        key="iris_template", extractor=lambda ct: ct.get("templates_aggregation", [None, None])[0], safe_serialize=True
+    ),
+    OutputFieldSpec(
+        key="weights", extractor=lambda ct: ct.get("templates_aggregation", [None, None])[1], safe_serialize=True
+    ),
+    OutputFieldSpec(key="metadata", extractor=__get_multiframe_aggregation_metadata, safe_serialize=False),
+]
+
+MULTIFRAME_AGG_SIMPLE_ORB_OUTPUT_SPEC = [
+    OutputFieldSpec(key="error", extractor=__get_error, safe_serialize=False),
+    OutputFieldSpec(
+        key="iris_template", extractor=lambda ct: ct.get("templates_aggregation", [None, None])[0], safe_serialize=False
+    ),
+    OutputFieldSpec(
+        key="weights", extractor=lambda ct: ct.get("templates_aggregation", [None, None])[1], safe_serialize=False
+    ),
+    OutputFieldSpec(key="metadata", extractor=__get_multiframe_aggregation_metadata, safe_serialize=False),
+]
+
 # =============================================================================
 # Builder functions leveraging the generic engine
 # =============================================================================
@@ -270,7 +223,15 @@
     the iris_template is also safely serialized.
     """
     output = build_simple_iris_pipeline_debugging_output(call_trace)
-    # Safe-serialize the iris_template on top of the existing output
     output["iris_template"] = __safe_serialize(output.get("iris_template"))
     return output
->>>>>>> 5cc4538f
+
+
+def build_aggregation_multiframe_orb_output(call_trace: PipelineCallTraceStorage) -> Dict[str, Any]:
+    """Construct multiframe aggregation ORB output with safe serialization."""
+    return _build_from_spec(call_trace, MULTIFRAME_AGG_ORB_OUTPUT_SPEC)
+
+
+def build_simple_multiframe_aggregation_output(call_trace: PipelineCallTraceStorage) -> Dict[str, Any]:
+    """Construct simple multiframe aggregation output (raw values)."""
+    return _build_from_spec(call_trace, MULTIFRAME_AGG_SIMPLE_ORB_OUTPUT_SPEC)